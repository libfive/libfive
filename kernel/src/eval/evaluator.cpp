--- conflicted
+++ resolved
@@ -223,15 +223,11 @@
             EVAL_LOOP
             out[i] = atan2(a[i], b[i]);
             break;
-<<<<<<< HEAD
+        case Opcode::OP_POW:
+            EVAL_LOOP
+            out[i] = pow(a[i], b[i]);
+            break;
         case Opcode::OP_MOD:
-=======
-        case OP_POW:
-            EVAL_LOOP
-            out[i] = pow(a[i], b[i]);
-            break;
-        case OP_MOD:
->>>>>>> c00f3b70
             EVAL_LOOP
             {
                 out[i] = std::fmod(a[i], b[i]);
@@ -401,10 +397,7 @@
                 odz[i] = (adz[i]*bv[i] - av[i]*bdz[i]) / d;
             }
             break;
-<<<<<<< HEAD
-        case Opcode::OP_MOD:
-=======
-        case OP_POW:
+        case Opcode::OP_POW:
             EVAL_LOOP
             {
                 const float d = av[i] * log(av[i]);
@@ -418,8 +411,7 @@
                 odz[i] = m * (bv[i] * adz[i] + (bdz[i] ? d*bdz[i] : 0));
             }
             break;
-        case OP_MOD:
->>>>>>> c00f3b70
+        case Opcode::OP_MOD:
             EVAL_LOOP
             {
                 // This isn't quite how partial derivatives of mod work,
@@ -637,7 +629,6 @@
 
         // Trig functions don't have AVX equivalents, so fall back to
         // default clause evaluation
-<<<<<<< HEAD
         case Opcode::OP_ATAN2:
         case Opcode::OP_SIN:
         case Opcode::OP_COS:
@@ -646,21 +637,9 @@
         case Opcode::OP_ACOS:
         case Opcode::OP_ATAN:
         case Opcode::OP_EXP:
+        case Opcode::OP_POW:
         case Opcode::OP_MOD:
         case Opcode::OP_NANFILL:
-=======
-        case OP_ATAN2:
-        case OP_SIN:
-        case OP_COS:
-        case OP_TAN:
-        case OP_ASIN:
-        case OP_ACOS:
-        case OP_ATAN:
-        case OP_EXP:
-        case OP_POW:
-        case OP_MOD:
-        case OP_NANFILL:
->>>>>>> c00f3b70
             clause(op, reinterpret_cast<const float*>(a),
                        reinterpret_cast<const float*>(b),
                        reinterpret_cast<float*>(out), count*8);
@@ -826,7 +805,6 @@
 
         // Trig functions don't have AVX equivalents, so fall back to
         // default clause evaluation
-<<<<<<< HEAD
         case Opcode::OP_ATAN2:
         case Opcode::OP_SIN:
         case Opcode::OP_COS:
@@ -835,21 +813,9 @@
         case Opcode::OP_ACOS:
         case Opcode::OP_ATAN:
         case Opcode::OP_EXP:
+        case Opcode::OP_POW:
         case Opcode::OP_MOD:
         case Opcode::OP_NANFILL:
-=======
-        case OP_ATAN2:
-        case OP_SIN:
-        case OP_COS:
-        case OP_TAN:
-        case OP_ASIN:
-        case OP_ACOS:
-        case OP_ATAN:
-        case OP_EXP:
-        case OP_POW:
-        case OP_MOD:
-        case OP_NANFILL:
->>>>>>> c00f3b70
             clause(op, reinterpret_cast<const float*>(av),
                        reinterpret_cast<const float*>(adx),
                        reinterpret_cast<const float*>(ady),
@@ -894,13 +860,9 @@
             return a / b;
         case Opcode::OP_ATAN2:
             return atan2(a, b);
-<<<<<<< HEAD
+        case Opcode::OP_POW:
+            return boost::numeric::pow(a, b.lower());
         case Opcode::OP_MOD:
-=======
-        case OP_POW:
-            return boost::numeric::pow(a, b.lower());
-        case OP_MOD:
->>>>>>> c00f3b70
             return Interval(0.0f, b.upper()); // YOLO
         case Opcode::OP_NANFILL:
             return (std::isnan(a.lower()) || std::isnan(a.upper())) ? b : a;
