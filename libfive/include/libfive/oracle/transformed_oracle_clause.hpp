--- conflicted
+++ resolved
@@ -36,12 +36,10 @@
     std::unique_ptr<const OracleClause> remap(
             Tree self, Tree X_, Tree Y_, Tree Z_) const override;
 
-<<<<<<< HEAD
     std::unique_ptr<const OracleClause> remap(
             Tree self, std::map<Tree::Id, Tree> deps_) const override;
-=======
+
     std::vector<libfive::Tree> evaluationDependencies() const override;
->>>>>>> 18213d2e
 
     std::vector<libfive::Tree> dependencies() const override;
 
