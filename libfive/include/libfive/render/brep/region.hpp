--- conflicted
+++ resolved
@@ -23,17 +23,8 @@
     /*
      *  Check if the given point is in the region
      */
-<<<<<<< HEAD
-    bool contains(Pt p, bool inclusive = true) const
-    { 
-        return inclusive 
-        ? (p >= (lower - 1e-8)).all() && (p <= (upper + 1e-8)).all()
-        : (p > (lower + 1e-8)).all() && (p < (upper - 1e-8)).all();
-    }
-=======
     bool contains(Pt p, double epsilon=1e-8) const
     { return (p >= (lower - epsilon)).all() && (p <= (upper + epsilon)).all(); }
->>>>>>> a1a88219
 
     /*
      *  Helper function to get center of region
