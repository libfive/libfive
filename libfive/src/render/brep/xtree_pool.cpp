--- conflicted
+++ resolved
@@ -71,12 +71,8 @@
 
         auto tape = task.tape;
         auto t = task.target;
-<<<<<<< HEAD
         const auto& region = t->region;
-=======
-        Region<N> region = task.region;
->>>>>>> a1a88219
-
+      
         // Find our local neighbors.  We do this at the last minute to
         // give other threads the chance to populate more pointers.
         Neighbors<N> neighbors;
